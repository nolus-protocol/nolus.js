{
    "name": "@nolus/nolusjs",
    "author": "Nolabs",
<<<<<<< HEAD
    "license": "Apache-2.0",    
    "version": "1.0.6",
=======
    "license": "Apache-2.0",
    "version": "1.0.7",
>>>>>>> 4919bf69
    "description": "JS library for NodeJS and Web browsers to interact with the Nolus Protocol",
    "main": "build/index.js",
    "types": "build/index.d.ts",
    "files": [
        "build/",
        "*.md"
    ],
    "scripts": {
        "build": "yarn build:module",
        "build:module": "tsc",
        "lint": "eslint '**/*.{ts,js}'",
        "bump": "npm version",
        "generate-docs": "npx typedoc src/index.ts"
    },
    "repository": {
        "type": "git",
        "url": "git+https://github.com/N-Stealth/nolusjs.git"
    },
    "keywords": [
        "nolus-protocol",
        "typescript",
        "blockchain",
        "cosmos",
        "tendermint"
    ],
    "bugs": {
        "url": "https://github.com/N-Stealth/nolusjs/issues"
    },
    "homepage": "https://github.com/N-Stealth/nolusjs#readme",
    "dependencies": {
        "@cosmjs/cosmwasm-stargate": "0.31.3",
        "@cosmjs/crypto": "0.31.3",
        "@cosmjs/encoding": "0.31.3",
        "@cosmjs/ledger-amino": "0.31.3",
        "@cosmjs/proto-signing": "0.31.3",
        "@cosmjs/stargate": "0.31.3",
        "@cosmjs/tendermint-rpc": "0.31.3",
        "@keplr-wallet/crypto": "0.12.12",
        "@keplr-wallet/unit": "0.12.12",
        "@ledgerhq/hw-app-cosmos": "^6.28.5",
        "@ledgerhq/hw-transport-webhid": "^6.27.19",
        "@ledgerhq/hw-transport-webusb": "^6.27.19",
        "@types/crypto-js": "^4.1.3",
        "@types/elliptic": "^6.4.16",
        "@types/ledgerhq__hw-transport": "^4.21.6",
        "@types/uuid": "^9.0.6",
        "crypto-browserify": "^3.12.0",
        "crypto-js": "^4.2.0",
        "typedoc": "^0.25.3"
    },
    "devDependencies": {
        "@typescript-eslint/eslint-plugin": "^6.9.1",
        "@typescript-eslint/parser": "^6.9.1",
        "eslint": "^8.52.0",
        "eslint-config-prettier": "^9.0.0",
        "eslint-plugin-node": "^11.1.0",
        "eslint-plugin-prettier": "^5.0.1",
        "prettier": "^3.0.3",
        "typescript": "5.2.2"
    }
}<|MERGE_RESOLUTION|>--- conflicted
+++ resolved
@@ -1,13 +1,8 @@
 {
     "name": "@nolus/nolusjs",
     "author": "Nolabs",
-<<<<<<< HEAD
-    "license": "Apache-2.0",    
-    "version": "1.0.6",
-=======
     "license": "Apache-2.0",
     "version": "1.0.7",
->>>>>>> 4919bf69
     "description": "JS library for NodeJS and Web browsers to interact with the Nolus Protocol",
     "main": "build/index.js",
     "types": "build/index.d.ts",
