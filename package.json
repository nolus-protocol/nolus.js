{
    "name": "@nolus/nolusjs",
    "author": "Nolabs",
    "license": "Apache-2.0",
<<<<<<< HEAD
    "version": "0.0.94",
=======
    "version": "0.0.96",
>>>>>>> a77cc55e
    "description": "JS library for NodeJS and Web browsers to interact with the Nolus Protocol",
    "main": "build/index.js",
    "types": "build/index.d.ts",
    "files": [
        "build/",
        "*.md"
    ],
    "scripts": {
        "build": "yarn build:module",
        "build:module": "tsc",
        "lint": "eslint '**/*.{ts,js}'",
        "bump": "npm version",
        "generate-docs": "npx typedoc src/index.ts"
    },
    "repository": {
        "type": "git",
        "url": "git+https://github.com/N-Stealth/nolusjs.git"
    },
    "keywords": [
        "nolus-protocol",
        "typescript",
        "blockchain",
        "cosmos",
        "tendermint"
    ],
    "bugs": {
        "url": "https://github.com/N-Stealth/nolusjs/issues"
    },
    "homepage": "https://github.com/N-Stealth/nolusjs#readme",
    "dependencies": {
        "@cosmjs/cosmwasm-stargate": "0.30.1",
        "@cosmjs/crypto": "0.30.1",
        "@cosmjs/encoding": "0.30.1",
        "@cosmjs/ledger-amino": "0.30.1",
        "@cosmjs/proto-signing": "0.30.1",
        "@cosmjs/stargate": "0.30.1",
        "@cosmjs/tendermint-rpc": "0.30.1",
        "@keplr-wallet/crypto": "^0.11.48",
        "@keplr-wallet/unit": "^0.11.48",
        "@ledgerhq/hw-app-cosmos": "^6.27.12",
        "@ledgerhq/hw-transport-webhid": "^6.27.12",
        "@ledgerhq/hw-transport-webusb": "^6.27.12",
        "@types/crypto-js": "^4.1.1",
        "@types/elliptic": "^6.4.14",
        "@types/ledgerhq__hw-transport": "^4.21.4",
        "@types/uuid": "^9.0.0",
        "crypto-browserify": "^3.12.0",
        "crypto-js": "^4.1.1",
        "typedoc": "^0.23.25"
    },
    "devDependencies": {
        "@typescript-eslint/eslint-plugin": "^5.53.0",
        "@typescript-eslint/parser": "^5.53.0",
        "eslint": "^8.34.0",
        "eslint-config-prettier": "^8.6.0",
        "eslint-plugin-node": "^11.1.0",
        "eslint-plugin-prettier": "^4.2.1",
        "prettier": "^2.8.4",
        "typescript": "^4.9.5"
    }
}<|MERGE_RESOLUTION|>--- conflicted
+++ resolved
@@ -2,11 +2,7 @@
     "name": "@nolus/nolusjs",
     "author": "Nolabs",
     "license": "Apache-2.0",
-<<<<<<< HEAD
-    "version": "0.0.94",
-=======
-    "version": "0.0.96",
->>>>>>> a77cc55e
+    "version": "0.0.97",
     "description": "JS library for NodeJS and Web browsers to interact with the Nolus Protocol",
     "main": "build/index.js",
     "types": "build/index.d.ts",
