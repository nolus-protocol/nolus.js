/* eslint-disable @typescript-eslint/ban-ts-comment */
import { Buffer } from 'buffer';
import { Hash } from '@keplr-wallet/crypto';
import { Currency, GROUPS, Networks } from '../types/Networks';
import { ChainConstants } from '../constants';

// @ts-ignore
import CURRENCIES_DEVNET from './currencies_devnet.json';
// @ts-ignore
import CURRENCIES_TESTNET from './currencies_testnet.json';
// @ts-ignore
import CURRENCIES_MAINNET from './currencies_mainnet.json';

/**
 * AssetUtils provides helpers for working with Nolus assets.
 *
 * Тhe Nolus protocol works with a certain set of currencies called 'supported currencies':
 * - Тhe Nolus protocol recognizes them by their 'ticker' (e.g. 'OSMO', 'NLS', 'USDC' etc.).
 * - Тhe bank module recognizes them by their calculated ibc/ denom.
 */
export class AssetUtils {
    /**
     * The supported currencies are organized into several groups - Lpn, Lease, Native.
     * The following rules apply here:
     * - "Lpn contains the Lpp currencies.",
     * - "Lease currencies are the ones customers may open lease in.",
     * - "Native defines the native currency for the Nolus AMM protocol.",
     * - "Leases may be paid with any of the provided currencies.",
     *
     *  The current method returns a list of tickers by group.
     */
    public static getCurrenciesByGroup(group: GROUPS, currenciesData: Networks, protocol: string): string | string[] {
        switch (group) {
            case GROUPS.Native: {
                return AssetUtils.getNative(currenciesData, protocol).key;
            }
            case GROUPS.Lease: {
                return AssetUtils.getLease(currenciesData, protocol);
            }
            case GROUPS.Lpn: {
                return AssetUtils.getLpn(currenciesData, protocol);
            }
        }
    }

    public static getCurrenciesByGroupTestnet(group: GROUPS, protocol: string): string[] | string {
        const currenciesData = CURRENCIES_TESTNET;
        return this.getCurrenciesByGroup(group, currenciesData, protocol);
    }

    public static getCurrenciesByGroupMainnet(group: GROUPS, protocol: string): string[] | string {
        const currenciesData = CURRENCIES_MAINNET;
        return this.getCurrenciesByGroup(group, currenciesData, protocol);
    }

    public static getCurrenciesByGroupDevnet(group: GROUPS, protocol: string): string[] | string {
        const currenciesData = CURRENCIES_DEVNET;
        return this.getCurrenciesByGroup(group, currenciesData, protocol);
    }

    /**
     * The current method converts 'ticker' to ibc/ denom.
     *
     * "The currency symbol at Nolus network is either equal to the currency 'symbol' if its 'ibc_route' == [], or ",
     * "'ibc/' + sha256('transfer' + '/' + ibc_route[0] + '/' + ... + 'transfer' + '/' + ibc_route[n-1] + '/' + symbol) otherwise."
     */
    public static makeIBCMinimalDenom(ticker: string, currenciesData: Networks, network: string): string {
        const currency = currenciesData.networks.list[network].currencies[ticker];

        if (currency?.native) {
            return currency?.native.symbol;
        }

        const channels = AssetUtils.getChannels(currenciesData, ticker, network, []);
        const asset = AssetUtils.getAsset(currenciesData, ticker, network);

        let path = channels.reduce((a, b) => {
            a += `transfer/${b}/`;
            return a;
        }, '');
        if (asset.asset.native?.symbol === null) {
            throw `IBC parse error ${ticker} ${network};`;
        }

        path += `${asset.asset.native!.symbol}`;
<<<<<<< HEAD
        console.log(path)
=======
>>>>>>> 80f74f46

        return (
            'ibc/' +
            Buffer.from(Hash.sha256(Buffer.from(path)))
                .toString('hex')
                .toUpperCase()
        );
    }

    public static makeIBCMinimalDenomDevnet(ticker: string, network: string = ChainConstants.CHAIN_KEY): string {
        const currenciesData = CURRENCIES_DEVNET;
        return this.makeIBCMinimalDenom(ticker, currenciesData, network);
    }

    public static makeIBCMinimalDenomTestnet(ticker: string, network: string = ChainConstants.CHAIN_KEY): string {
        const currenciesData = CURRENCIES_TESTNET;
        return this.makeIBCMinimalDenom(ticker, currenciesData, network);
    }

    public static makeIBCMinimalDenomMainnet(ticker: string, network: string = ChainConstants.CHAIN_KEY): string {
        const currenciesData = CURRENCIES_MAINNET;
        return this.makeIBCMinimalDenom(ticker, currenciesData, network);
    }

    public static getChannel(
        channels: {
            a: {
                network: string;
                ch: string;
            };
            b: {
                network: string;
                ch: string;
            };
        }[],
        ibc: {
            network: string;
            currency: string;
        },
        network: string,
    ) {
        const channel = channels.find((item) => {
            return (item.a.network === network && item.b.network === ibc?.network) || (item.a.network === ibc?.network && item.b.network === network);
        });

        if (channel) {
            const { a, b } = channel;
            if (a.network === network) {
                return a;
            }

            if (b.network === network) {
                return b;
            }
        }

        throw 'Channel not found';
    }

    public static getSourceChannel(
        channels: {
            a: {
                network: string;
                ch: string;
            };
            b: {
                network: string;
                ch: string;
            };
        }[],
        a: string,
        source: string,
    ) {
        const channel = channels.find((item) => {
            return (item.a.network === a && item.b.network === source) || (item.a.network === source && item.b.network === a);
        });

        if (channel) {
            if (channel.a.network === source) {
                return channel.a.ch;
            }

            if (channel.b.network === source) {
                return channel.b.ch;
            }
        }

        throw `Source channel ${source} ${a} not found`;
    }

    public static getChannels(ntwrks: Networks, key: string, network: string, routes: string[]): string[] {
        const asset = ntwrks.networks.list[network].currencies[key];

        if (asset?.ibc) {
            const channel = AssetUtils.getChannel(ntwrks.networks.channels, asset.ibc, network);
            routes.push(channel?.ch as string);

            return AssetUtils.getChannels(ntwrks, asset.ibc?.currency as string, asset.ibc?.network as string, routes);
        }

        return routes;
    }

    public static getAsset(ntwrks: Networks, key: string, network: string): { asset: Currency; key: string } {
        const asset = ntwrks.networks.list[network].currencies[key];

        if (asset?.ibc) {
            return AssetUtils.getAsset(ntwrks, asset.ibc?.currency as string, asset.ibc?.network as string);
        }

        return { asset, key };
    }

    public static getNative(ntwrks: Networks, protocol: string) {
        const pr = AssetUtils.getProtocol(ntwrks, protocol);
        const native = pr.Native['dex_currency'];
        return AssetUtils.getAsset(ntwrks, native as string, ChainConstants.CHAIN_KEY as string);
    }

    public static getLpn(ntwrks: Networks, protocol: string) {
        const pr = AssetUtils.getProtocol(ntwrks, protocol);
        const lpn = pr.Lpn;
        return lpn.dex_currency;
    }

    public static getLease(ntwrks: Networks, protocol: string) {
        const pr = AssetUtils.getProtocol(ntwrks, protocol);
        const lease = Object.keys(pr.Lease);
        return lease.map((c) => {
            const asset = AssetUtils.getAsset(ntwrks, c as string, ChainConstants.CHAIN_KEY as string);
            return asset.key;
        });
    }

    private static getProtocol(ntwrks: Networks, protocol: string) {
        for(const key in ntwrks.protocols){
            if(ntwrks.protocols[key].DexNetwork == protocol){
                return ntwrks.protocols[key];
            }
        }
        throw 'not supported protocol';
    }
}<|MERGE_RESOLUTION|>--- conflicted
+++ resolved
@@ -83,10 +83,6 @@
         }
 
         path += `${asset.asset.native!.symbol}`;
-<<<<<<< HEAD
-        console.log(path)
-=======
->>>>>>> 80f74f46
 
         return (
             'ibc/' +
